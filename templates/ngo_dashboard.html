<!DOCTYPE html>
<html lang="en">
<head>
    <meta charset="UTF-8">
    <meta name="viewport" content="width=device-width, initial-scale=1.0">
    <link rel="stylesheet" href="{{ url_for('static', filename='/css/styleNGO.css')}}">
    <link rel="stylesheet" href="{{ url_for('static', filename='/css/header.css')}}">
    <link href="https://fonts.googleapis.com/css2?family=Montserrat:ital,wght@0,100..900;1,100..900&display=swap" rel="stylesheet">
    <title>Eat and Earn</title>
</head>
<body>
  <header>
    <div class="left q-head-nav-wrap">
        <a class="q-head-nav" href="#home">
            logo
        </a>
    </div>
    <div class="q-head-nav-wrap">
        <a class="q-head-nav" href="#home">
            Home
        </a>
        <a class="q-head-nav" href="#events">
            About
        </a>
        <a class="q-head-nav" href="#contact">
            Contact Us
        </a>
        <!-- if auth -->
        <a class="q-head-nav" href="/logout">
            Log Out
        </a>
    </div>
  </header>
  <div class="landing">
    <div class="ngoListCont">
      <h1>NGO Dashboard</h1><br>
      <h2>You can perform following actions:</h2>
      <a href="/web/ngo/add-homeless" class="q-body-nav">Add a Member</a> <br>
      <a href="/web/ngo/assign_org" class="q-body-nav">Assign Volunteers to Event</a> <br>
      <a href="/web/homeless/redeem" class="q-body-nav">Help Volunteers</a> 
<<<<<<< HEAD
      <h2>Homeless People You Have Added:</h2>
      <ul class="ngoList">
        {% for h in homeless %}
          <li class="ngoItem">
=======
      <h2>Members of this NGO:</h2>
      <ul>
        {% for h in homeless %}
          <li>
>>>>>>> 86458242
            {{ h['name'] }}<br>
            Shelter Credits: {{ h.get('shelter_credits', 0) }}, Food Credits: {{ h.get('food_credits', 0) }}<br>
            {% if h.get('org_assigned') %}
              Assigned to: {{ h['org_assigned'] }} (Event: {{ h.get('event_assigned', 'N/A') }})
              {% if not h.get('event_completed') %}
                <form action="/web/ngo/mark_event_done" method="POST" style="display:inline;">
                  <input type="hidden" name="homeless_id" value="{{ h['_id'] }}">
                  <input type="hidden" name="org_id" value="{{ h.get('org_assigned_id', '') }}">
                  <input type="hidden" name="event_index" value="{{ h.get('event_index', 0) }}">
                  <button type="submit">Done</button>
                </form>
              {% else %}
                - Event Completed
              {% endif %}
            {% else %}
              Not Assigned
            {% endif %}
          </li>
          <br>
        {% endfor %}
        </ul>
    </div>
  </div>
</body>
</html><|MERGE_RESOLUTION|>--- conflicted
+++ resolved
@@ -38,17 +38,10 @@
       <a href="/web/ngo/add-homeless" class="q-body-nav">Add a Member</a> <br>
       <a href="/web/ngo/assign_org" class="q-body-nav">Assign Volunteers to Event</a> <br>
       <a href="/web/homeless/redeem" class="q-body-nav">Help Volunteers</a> 
-<<<<<<< HEAD
       <h2>Homeless People You Have Added:</h2>
       <ul class="ngoList">
         {% for h in homeless %}
           <li class="ngoItem">
-=======
-      <h2>Members of this NGO:</h2>
-      <ul>
-        {% for h in homeless %}
-          <li>
->>>>>>> 86458242
             {{ h['name'] }}<br>
             Shelter Credits: {{ h.get('shelter_credits', 0) }}, Food Credits: {{ h.get('food_credits', 0) }}<br>
             {% if h.get('org_assigned') %}
