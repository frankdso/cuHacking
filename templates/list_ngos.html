<!DOCTYPE html>
<html lang="en">
<head>
    <meta charset="UTF-8">
    <meta name="viewport" content="width=device-width, initial-scale=1.0">
    <link rel="stylesheet" href="{{ url_for('static', filename='/css/styleUser.css')}}">
    <link rel="stylesheet" href="{{ url_for('static', filename='/css/header.css')}}">
    <link href="https://fonts.googleapis.com/css2?family=Montserrat:ital,wght@0,100..900;1,100..900&display=swap" rel="stylesheet">
    <title>Eat and Earn</title>
</head>
<body>
<<<<<<< HEAD
  <header>
    <div class="left q-head-nav-wrap">
        <a class="q-head-nav" href="/">
            logo
        </a>
    </div>
    <div class="q-head-nav-wrap">
        <a class="q-head-nav" href="/">
            Home
        </a>
        <a class="q-head-nav" href="/">
            About
        </a>
        <a class="q-head-nav" href="#/">
            Contact Us
        </a>
        <a class="q-head-nav" href="/logout">
            Logout
        </a>
    </div>
  </header>
  <div class="landing">
    <div class="ngoListCont">
      <h1 class="ngoHeading">List of NGOs</h1>
      <ul class="ngoList">
        {% for ngo in ngos %}
          <li class="ngoItem">{{ ngo.name }} <span class="ngoCause">{% if ngo.cause %} ({{ ngo.cause }}) {% endif %}</span></li>
        {% endfor %}
      </ul>
      <h3>
        So that's what rock bottom looks like.
      </h3>
    </div>
    <br>
  </div>
=======
  <h1>List of NGOs</h1>
  <ul>
    {% for ngo in ngos %}
      <li>
        {{ ngo.name }} {% if ngo.cause %} ({{ ngo.cause }}) {% endif %}<br>
        Amount Raised: ${{ ngo.amount_raised if ngo.amount_raised is defined else "0.00" }}<br>
        <!-- Donation form -->
        <form action="/web/user/donate_ngo" method="POST" style="margin-top:5px;">
          <input type="hidden" name="ngo_id" value="{{ ngo._id }}">
          <input type="number" name="donation" placeholder="Enter donation amount" step="0.01" required>
          <button type="submit">Donate</button>
        </form>
      </li>
    {% endfor %}
  </ul>
  <br>
  <a href="/logout">Logout</a>
>>>>>>> 3073b646
</body>
</html><|MERGE_RESOLUTION|>--- conflicted
+++ resolved
@@ -9,7 +9,6 @@
     <title>Eat and Earn</title>
 </head>
 <body>
-<<<<<<< HEAD
   <header>
     <div class="left q-head-nav-wrap">
         <a class="q-head-nav" href="/">
@@ -36,7 +35,12 @@
       <h1 class="ngoHeading">List of NGOs</h1>
       <ul class="ngoList">
         {% for ngo in ngos %}
-          <li class="ngoItem">{{ ngo.name }} <span class="ngoCause">{% if ngo.cause %} ({{ ngo.cause }}) {% endif %}</span></li>
+          <li class="ngoItem">{{ ngo.name }} <span class="ngoCause">{% if ngo.cause %} ({{ ngo.cause }}) {% endif %} <span class="ngoCause">Amount Raised: ${{ ngo.amount_raised if ngo.amount_raised is defined else "0.00" }}</span></span></li>
+          <form action="/web/user/donate_ngo" method="POST" style="margin-top:5px;">
+            <input type="hidden" name="ngo_id" value="{{ ngo._id }}">
+            <input type="number" name="donation" placeholder="Enter donation amount" step="0.01" required>
+            <button type="submit">Donate</button>
+          </form>
         {% endfor %}
       </ul>
       <h3>
@@ -45,24 +49,5 @@
     </div>
     <br>
   </div>
-=======
-  <h1>List of NGOs</h1>
-  <ul>
-    {% for ngo in ngos %}
-      <li>
-        {{ ngo.name }} {% if ngo.cause %} ({{ ngo.cause }}) {% endif %}<br>
-        Amount Raised: ${{ ngo.amount_raised if ngo.amount_raised is defined else "0.00" }}<br>
-        <!-- Donation form -->
-        <form action="/web/user/donate_ngo" method="POST" style="margin-top:5px;">
-          <input type="hidden" name="ngo_id" value="{{ ngo._id }}">
-          <input type="number" name="donation" placeholder="Enter donation amount" step="0.01" required>
-          <button type="submit">Donate</button>
-        </form>
-      </li>
-    {% endfor %}
-  </ul>
-  <br>
-  <a href="/logout">Logout</a>
->>>>>>> 3073b646
 </body>
 </html>